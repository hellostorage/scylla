--- conflicted
+++ resolved
@@ -371,13 +371,6 @@
                 readable_eventfd notified, writeable_eventfd kicked);
         void run() { _ring.run(); }
         future<> post(packet p);
-<<<<<<< HEAD
-    private:
-        future<std::vector<vring::buffer_chain>> transmit(semaphore& available);
-        std::queue<packet, circular_buffer<packet>> _tx_queue;
-        semaphore _tx_queue_length = { 0 };
-=======
->>>>>>> 05aece51
     };
     class rxq  {
         virtio_net_device& _dev;
@@ -441,38 +434,14 @@
         }
     }
 
-<<<<<<< HEAD
-        // prepend virtio-net header
-        packet q = packet(fragment{reinterpret_cast<char*>(&vhdr), _dev._header_len},
-                std::move(p));
-        auto nbufs = q.nr_frags();
-        return available.wait(nbufs).then([this, p = std::move(q)] () mutable {
-            std::vector<vring::buffer_chain> vbc;
-            vring::buffer_chain bc;
-            bc.reserve(p.nr_frags());
-            for (auto&& f : p.fragments()) {
-                vring::buffer b;
-                b.addr = virt_to_phys(f.base);
-                b.len = f.size;
-                b.writeable = false;
-                bc.push_back(std::move(b));
-            }
-            // schedule packet destruction
-            bc[0].completed.get_future().then([p = std::move(p)] (size_t) {});
-            vbc.push_back(std::move(bc));
-            return make_ready_future<std::vector<vring::buffer_chain>>(std::move(vbc));
-        });
-    });
-}
-=======
     // prepend virtio-net header
     packet q = packet(fragment{reinterpret_cast<char*>(&vhdr), _dev._header_len},
             std::move(p));
->>>>>>> 05aece51
 
     auto nr_frags = q.nr_frags();
     return _ring.available_descriptors().wait(nr_frags).then([this, p = std::move(q)] () mutable {
         vring::buffer_chain bc;
+        bc.reserve(p.nr_frags());
         for (auto&& f : p.fragments()) {
             vring::buffer b;
             b.addr = virt_to_phys(f.base);
